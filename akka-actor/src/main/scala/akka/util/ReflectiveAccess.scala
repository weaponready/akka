/**
 * Copyright (C) 2009-2011 Scalable Solutions AB <http://scalablesolutions.se>
 */

package akka.util

import akka.dispatch.{Future, CompletableFuture, MessageInvocation}
import akka.config.{Config, ModuleNotAvailableException}

import java.net.InetSocketAddress
import akka.remoteinterface.RemoteSupport
import akka.actor._
import akka.event.EventHandler
import akka.actor.DeploymentConfig.Deploy
import akka.serialization.Format

/**
 * Helper class for reflective access to different modules in order to allow optional loading of modules.
 *
 * @author <a href="http://jonasboner.com">Jonas Bon&#233;r</a>
 */
object ReflectiveAccess {

  val loader = getClass.getClassLoader

  lazy val isRemotingEnabled: Boolean   = RemoteModule.isEnabled
  lazy val isTypedActorEnabled: Boolean = TypedActorModule.isEnabled
  lazy val isClusterEnabled: Boolean    = ClusterModule.isEnabled

  def ensureClusterEnabled()     { ClusterModule.ensureEnabled() }
  def ensureRemotingEnabled()    { RemoteModule.ensureEnabled() }
  def ensureTypedActorEnabled()  { TypedActorModule.ensureEnabled() }

  /**
   * Reflective access to the Cluster module.
   *
   * @author <a href="http://jonasboner.com">Jonas Bon&#233;r</a>
   */
  object ClusterModule {
    lazy val isEnabled = clusterInstance.isDefined

    def ensureEnabled() {
      if (!isEnabled) {
        val e = new ModuleNotAvailableException(
          "Can't load the cluster module, make sure that akka-cluster.jar is on the classpath")
        EventHandler.debug(this, e.toString)
        throw e
      }
    }

    lazy val clusterInstance: Option[Cluster] = getObjectFor("akka.cluster.Cluster$")

    lazy val clusterDeployerInstance: Option[ClusterDeployer] = getObjectFor("akka.cluster.ClusterDeployer$")

    lazy val serializerClass: Option[Class[_]] = getClassFor("akka.serialization.Serializer")

    lazy val node: ClusterNode = {
      ensureEnabled()
      clusterInstance.get.newNode()
    }

    lazy val clusterDeployer: ClusterDeployer = {
      ensureEnabled()
      clusterDeployerInstance.get
    }

    type ClusterNode = {
      def store[T <: Actor]
        (address: String, actorClass: Class[T], replicas: Int, serializeMailbox: Boolean)
        (implicit format: Format[T])

      def store[T <: Actor]
        (address: String, actorRef: ActorRef, replicas: Int, serializeMailbox: Boolean)
        (implicit format: Format[T])

      def remove(address: String)
      def use(address: String): Array[ActorRef]
      def ref(address: String, router: RouterType): ActorRef
      def isClustered(address: String): Boolean
      def nrOfActors: Int
    }

    type ClusterDeployer = {
      def init(deployments: List[Deploy])
      def shutdown()
      def deploy(deployment: Deploy)
      def undeploy(deployment: Deploy)
      def undeployAll()
      def lookupDeploymentFor(address: String): Option[Deploy]
    }

    type Cluster = {
      def newNode(
        //nodeAddress: NodeAddress,
        //zkServerAddresses: String,
        //serializer: ZkSerializer
        ): ClusterNode
    }

    type Mailbox = {
      def enqueue(message: MessageInvocation)
      def dequeue: MessageInvocation
    }

    type Serializer = {
      def toBinary(obj: AnyRef): Array[Byte]
      def fromBinary(bytes: Array[Byte], clazz: Option[Class[_]]): AnyRef
    }
  }

  /**
   * Reflective access to the RemoteClient module.
   *
   * @author <a href="http://jonasboner.com">Jonas Bon&#233;r</a>
   */
  object RemoteModule {
    val TRANSPORT = Config.config.getString("akka.remote.layer", "akka.remote.netty.NettyRemoteSupport")

    val remoteServerHostname = Config.config.getString("akka.remote.server.hostname", "localhost")
    val remoteServerPort     = Config.config.getInt("akka.remote.server.port", 2552)

    private[akka] val configDefaultAddress = new InetSocketAddress(remoteServerHostname, remoteServerPort)

    lazy val isEnabled = remoteSupportClass.isDefined

<<<<<<< HEAD
    def ensureEnabled() {
      if (!isEnabled) {
        val e = new ModuleNotAvailableException(
          "Can't load the remoting module, make sure that akka-remote.jar is on the classpath")
        EventHandler.debug(this, e.toString)
        throw e
      }
    }

    val remoteSupportClass: Option[Class[_ <: RemoteSupport]] = getClassFor(TRANSPORT)
=======
    def ensureEnabled = if (!isEnabled) {
      val e = new ModuleNotAvailableException("Can't load the remoting module, make sure that akka-remote.jar is on the classpath")
      EventHandler.debug(this, e.toString)
      throw e
    }
    val remoteSupportClass = getClassFor[RemoteSupport](TRANSPORT) match {
      case Right(value) => Some(value)
      case Left(exception) =>
        EventHandler.debug(this, exception.toString)
        None
    }
>>>>>>> 62427f51

    protected[akka] val defaultRemoteSupport: Option[() => RemoteSupport] =
      remoteSupportClass map { remoteClass =>
        () => createInstance[RemoteSupport](
          remoteClass,
          Array[Class[_]](),
          Array[AnyRef]()
        ) match {
          case Right(value) => value
          case Left(exception) =>
          val e = new ModuleNotAvailableException(
            "Can't instantiate [%s] - make sure that akka-remote.jar is on the classpath".format(remoteClass.getName), exception)
          EventHandler.debug(this, e.toString)
          throw e
        }
    }
  }

  /**
   * Reflective access to the TypedActors module.
   *
   * @author <a href="http://jonasboner.com">Jonas Bon&#233;r</a>
   */
  object TypedActorModule {

    type TypedActorObject = {
      def isJoinPoint(message: Any): Boolean
      def isJoinPointAndOneWay(message: Any): Boolean
      def actorFor(proxy: AnyRef): Option[ActorRef]
      def proxyFor(actorRef: ActorRef): Option[AnyRef]
      def stop(anyRef: AnyRef)
    }

    lazy val isEnabled = typedActorObjectInstance.isDefined

    def ensureEnabled() {
      if (!isTypedActorEnabled) throw new ModuleNotAvailableException(
        "Can't load the typed actor module, make sure that akka-typed-actor.jar is on the classpath")
    }

    val typedActorObjectInstance: Option[TypedActorObject] =
      getObjectFor[TypedActorObject]("akka.actor.TypedActor$") match {
        case Right(value) => Some(value)
        case Left(exception)=>
          EventHandler.debug(this, exception.toString)
          None
      }

    def resolveFutureIfMessageIsJoinPoint(message: Any, future: Future[_]): Boolean = {
      ensureEnabled()
      if (typedActorObjectInstance.get.isJoinPointAndOneWay(message)) {
        future.asInstanceOf[CompletableFuture[Option[_]]].completeWithResult(None)
      }
      typedActorObjectInstance.get.isJoinPoint(message)
    }
  }

<<<<<<< HEAD
=======
  object AkkaCloudModule {

    type Mailbox = {
      def enqueue(message: MessageInvocation)
      def dequeue: MessageInvocation
    }

    type Serializer = {
      def toBinary(obj: AnyRef): Array[Byte]
      def fromBinary(bytes: Array[Byte], clazz: Option[Class[_]]): AnyRef
    }

    lazy val isEnabled = clusterObjectInstance.isDefined

    val clusterObjectInstance: Option[AnyRef] =
      getObjectFor[AnyRef]("akka.cloud.cluster.Cluster$") match {
        case Right(value) => Some(value)
        case Left(exception) =>
          EventHandler.debug(this, exception.toString)
          None
      }

    val serializerClass: Option[Class[_]] =
      getClassFor("akka.serialization.Serializer") match {
        case Right(value) => Some(value)
        case Left(exception) =>
          EventHandler.debug(this, exception.toString)
          None
      }

    def ensureEnabled = if (!isEnabled) throw new ModuleNotAvailableException(
      "Feature is only available in Akka Cloud")
  }

>>>>>>> 62427f51
  val noParams = Array[Class[_]]()
  val noArgs   = Array[AnyRef]()

  def createInstance[T](clazz: Class[_],
                        params: Array[Class[_]],
                        args: Array[AnyRef]): Either[Exception,T] = try {
    assert(clazz ne null)
    assert(params ne null)
    assert(args ne null)
    val ctor = clazz.getDeclaredConstructor(params: _*)
    ctor.setAccessible(true)
    Right(ctor.newInstance(args: _*).asInstanceOf[T])
  } catch {
<<<<<<< HEAD
    case e: java.lang.reflect.InvocationTargetException =>
      EventHandler.debug(this, e.getCause.toString)
      None
    case e: Exception =>
      EventHandler.debug(this, e.toString)
      None
=======
    case e: Exception => Left(e)
>>>>>>> 62427f51
  }

  def createInstance[T](fqn: String,
                        params: Array[Class[_]],
                        args: Array[AnyRef],
                        classloader: ClassLoader = loader): Either[Exception,T] = try {
    assert(params ne null)
    assert(args ne null)
    getClassFor(fqn) match {
      case Right(value) =>
        val ctor = value.getDeclaredConstructor(params: _*)
        ctor.setAccessible(true)
        Right(ctor.newInstance(args: _*).asInstanceOf[T])
      case Left(exception) => Left(exception) //We could just cast this to Either[Exception, T] but it's ugly
    }
  } catch {
    case e: Exception =>
      Left(e)
  }

  //Obtains a reference to fqn.MODULE$
  def getObjectFor[T](fqn: String, classloader: ClassLoader = loader): Either[Exception,T] = try {
    getClassFor(fqn) match {
      case Right(value) =>
        val instance = value.getDeclaredField("MODULE$")
        instance.setAccessible(true)
        val obj = instance.get(null)
        if (obj eq null) Left(new NullPointerException) else Right(obj.asInstanceOf[T])
      case Left(exception) => Left(exception) //We could just cast this to Either[Exception, T] but it's ugly
    }
  } catch {
    case e: Exception =>
      Left(e)
  }

  def getClassFor[T](fqn: String, classloader: ClassLoader = loader): Either[Exception,Class[T]] = try {
    assert(fqn ne null)

    // First, use the specified CL
    val first = try {
      Right(classloader.loadClass(fqn).asInstanceOf[Class[T]])
    } catch {
      case c: ClassNotFoundException => Left(c)
    }

    if (first.isRight) first
    else {
      // Second option is to use the ContextClassLoader
      val second = try {
        Right(Thread.currentThread.getContextClassLoader.loadClass(fqn).asInstanceOf[Class[T]])
      } catch {
        case c: ClassNotFoundException => Left(c)
      }

      if (second.isRight) second
      else {
        val third = try {
           if (classloader ne loader) Right(loader.loadClass(fqn).asInstanceOf[Class[T]]) else Left(null) //Horrid
        } catch {
          case c: ClassNotFoundException => Left(c)
        }

        if (third.isRight) third
        else {
          try {
            Right(Class.forName(fqn).asInstanceOf[Class[T]]) // Last option is Class.forName
          } catch {
            case c: ClassNotFoundException => Left(c)
          }
        }
      }
    }
  } catch {
    case e: Exception => Left(e)
  }
}<|MERGE_RESOLUTION|>--- conflicted
+++ resolved
@@ -48,11 +48,26 @@
       }
     }
 
-    lazy val clusterInstance: Option[Cluster] = getObjectFor("akka.cluster.Cluster$")
-
-    lazy val clusterDeployerInstance: Option[ClusterDeployer] = getObjectFor("akka.cluster.ClusterDeployer$")
-
-    lazy val serializerClass: Option[Class[_]] = getClassFor("akka.serialization.Serializer")
+    lazy val clusterInstance: Option[Cluster] = getObjectFor("akka.cluster.Cluster$") match {
+      case Right(value)    => Some(value)
+      case Left(exception) =>
+        EventHandler.debug(this, exception.toString)
+        None
+    }
+
+    lazy val clusterDeployerInstance: Option[ClusterDeployer] = getObjectFor("akka.cluster.ClusterDeployer$") match {
+      case Right(value)    => Some(value)
+      case Left(exception) =>
+        EventHandler.debug(this, exception.toString)
+        None
+    }
+
+    lazy val serializerClass: Option[Class[_]] = getClassFor("akka.serialization.Serializer") match {
+      case Right(value)    => Some(value)
+      case Left(exception) =>
+        EventHandler.debug(this, exception.toString)
+        None
+    }
 
     lazy val node: ClusterNode = {
       ensureEnabled()
@@ -123,30 +138,20 @@
 
     lazy val isEnabled = remoteSupportClass.isDefined
 
-<<<<<<< HEAD
-    def ensureEnabled() {
+    def ensureEnabled() = {
       if (!isEnabled) {
-        val e = new ModuleNotAvailableException(
-          "Can't load the remoting module, make sure that akka-remote.jar is on the classpath")
-        EventHandler.debug(this, e.toString)
-        throw e
-      }
-    }
-
-    val remoteSupportClass: Option[Class[_ <: RemoteSupport]] = getClassFor(TRANSPORT)
-=======
-    def ensureEnabled = if (!isEnabled) {
       val e = new ModuleNotAvailableException("Can't load the remoting module, make sure that akka-remote.jar is on the classpath")
       EventHandler.debug(this, e.toString)
       throw e
-    }
+      }
+    }
+
     val remoteSupportClass = getClassFor[RemoteSupport](TRANSPORT) match {
-      case Right(value) => Some(value)
+      case Right(value)    => Some(value)
       case Left(exception) =>
         EventHandler.debug(this, exception.toString)
         None
     }
->>>>>>> 62427f51
 
     protected[akka] val defaultRemoteSupport: Option[() => RemoteSupport] =
       remoteSupportClass map { remoteClass =>
@@ -155,7 +160,7 @@
           Array[Class[_]](),
           Array[AnyRef]()
         ) match {
-          case Right(value) => value
+          case Right(value)    => value
           case Left(exception) =>
           val e = new ModuleNotAvailableException(
             "Can't instantiate [%s] - make sure that akka-remote.jar is on the classpath".format(remoteClass.getName), exception)
@@ -204,43 +209,6 @@
     }
   }
 
-<<<<<<< HEAD
-=======
-  object AkkaCloudModule {
-
-    type Mailbox = {
-      def enqueue(message: MessageInvocation)
-      def dequeue: MessageInvocation
-    }
-
-    type Serializer = {
-      def toBinary(obj: AnyRef): Array[Byte]
-      def fromBinary(bytes: Array[Byte], clazz: Option[Class[_]]): AnyRef
-    }
-
-    lazy val isEnabled = clusterObjectInstance.isDefined
-
-    val clusterObjectInstance: Option[AnyRef] =
-      getObjectFor[AnyRef]("akka.cloud.cluster.Cluster$") match {
-        case Right(value) => Some(value)
-        case Left(exception) =>
-          EventHandler.debug(this, exception.toString)
-          None
-      }
-
-    val serializerClass: Option[Class[_]] =
-      getClassFor("akka.serialization.Serializer") match {
-        case Right(value) => Some(value)
-        case Left(exception) =>
-          EventHandler.debug(this, exception.toString)
-          None
-      }
-
-    def ensureEnabled = if (!isEnabled) throw new ModuleNotAvailableException(
-      "Feature is only available in Akka Cloud")
-  }
-
->>>>>>> 62427f51
   val noParams = Array[Class[_]]()
   val noArgs   = Array[AnyRef]()
 
@@ -254,16 +222,12 @@
     ctor.setAccessible(true)
     Right(ctor.newInstance(args: _*).asInstanceOf[T])
   } catch {
-<<<<<<< HEAD
     case e: java.lang.reflect.InvocationTargetException =>
       EventHandler.debug(this, e.getCause.toString)
-      None
+      Left(e)
     case e: Exception =>
       EventHandler.debug(this, e.toString)
-      None
-=======
-    case e: Exception => Left(e)
->>>>>>> 62427f51
+      Left(e)
   }
 
   def createInstance[T](fqn: String,
