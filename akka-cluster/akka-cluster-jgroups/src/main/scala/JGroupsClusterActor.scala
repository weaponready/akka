--- conflicted
+++ resolved
@@ -12,12 +12,9 @@
  * @Author Viktor Klang
  */
 class JGroupsClusterActor extends BasicClusterActor {
-<<<<<<< HEAD
   import ClusterActor._
   import scala.collection.JavaConversions._
 
-=======
->>>>>>> e33c5862
   type ADDR_T = Address
 
   @volatile private var isActive = false
