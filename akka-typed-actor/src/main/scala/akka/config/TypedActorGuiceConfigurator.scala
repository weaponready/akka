/**
 * Copyright (C) 2009-2011 Scalable Solutions AB <http://scalablesolutions.se>
 */

package akka.config

import akka.actor._
import akka.config.Supervision._
import akka.util._
import ReflectiveAccess._

import org.codehaus.aspectwerkz.proxy.Proxy

import scala.collection.mutable.HashMap

import java.net.InetSocketAddress
import java.lang.reflect.Method

import com.google.inject._

/**
 * This is an class for internal usage. Instead use the <code>akka.config.TypedActorConfigurator</code>
 * class for creating TypedActors.
 *
 * @author <a href="http://jonasboner.com">Jonas Bon&#233;r</a>
 */
private[akka] class TypedActorGuiceConfigurator extends TypedActorConfiguratorBase {
  private var injector: Injector = _
  private var supervisor: Option[Supervisor]  = None
  private var faultHandlingStrategy: FaultHandlingStrategy = NoFaultHandlingStrategy
  private var components: List[SuperviseTypedActor] = _
  private var supervised: List[Supervise] = Nil
  private var bindings: List[DependencyBinding] = Nil
  private var typedActorRegistry = new HashMap[Class[_], Tuple3[AnyRef, AnyRef, SuperviseTypedActor]]
  private var modules = new java.util.ArrayList[Module]
  private var methodToUriRegistry = new HashMap[Method, String]

  /**
   * Returns the active abject that has been put under supervision for the class specified.
   *
   * @param clazz the class for the typed actor
   * @return the typed actors for the class
   */
  def getInstance[T](clazz: Class[T]): List[T] = synchronized {
    if (injector eq null) throw new IllegalActorStateException(
      "inject() and/or supervise() must be called before invoking getInstance(clazz)")
    val (proxy, targetInstance, component) =
        typedActorRegistry.getOrElse(clazz, throw new IllegalActorStateException(
          "Class [" + clazz.getName + "] has not been put under supervision" +
          "\n(by passing in the config to the 'configure' and then invoking 'supervise') method"))
    injector.injectMembers(targetInstance)
    List(proxy.asInstanceOf[T])
  }

  def isDefined(clazz: Class[_]): Boolean = synchronized {
    typedActorRegistry.get(clazz).isDefined
  }

  override def getExternalDependency[T](clazz: Class[T]): T = synchronized {
    injector.getInstance(clazz).asInstanceOf[T]
  }

  def getComponentInterfaces: List[Class[_]] =
    for (c <- components) yield {
      if (c.intf.isDefined) c.intf.get
      else c.target
    }

  override def configure(faultHandlingStrategy: FaultHandlingStrategy, components: List[SuperviseTypedActor]):
    TypedActorConfiguratorBase = synchronized {
    this.faultHandlingStrategy = faultHandlingStrategy
    this.components = components.toArray.toList.asInstanceOf[List[SuperviseTypedActor]]
    bindings = for (component <- this.components) yield {
      newDelegatingProxy(component)
//      if (component.intf.isDefined) newDelegatingProxy(component)
//      else newSubclassingProxy(component)
    }
    val deps = new java.util.ArrayList[DependencyBinding](bindings.size)
    for (b <- bindings) deps.add(b)
    modules.add(new TypedActorGuiceModule(deps))
    this
  }

/*
  private def newSubclassingProxy(component: SuperviseTypedActor): DependencyBinding = {
    val targetClass =
      if (component.target.isInstanceOf[Class[_ <: TypedActor]]) component.target.asInstanceOf[Class[_ <: TypedActor]]
      else throw new IllegalArgumentException("TypedActor [" + component.target.getName + "] must be a subclass of TypedActor")
    val actorRef = Actor.actorOf(new Dispatcher())
    if (component.dispatcher.isDefined) actorRef.dispatcher = component.dispatcher.get
    val remoteAddress =
      if (component.remoteAddress.isDefined)
        Some(new InetSocketAddress(component.remoteAddress.get.hostname, component.remoteAddress.get.port))
      else None
    val proxy = TypedActor.newInstance(targetClass, actorRef, remoteAddress, component.timeout).asInstanceOf[AnyRef]
    remoteAddress.foreach(address => RemoteServer.registerTypedActor(address, targetClass.getName, proxy))
    supervised ::= Supervise(actorRef, component.lifeCycle)
    typedActorRegistry.put(targetClass, (proxy, proxy, component))
    new DependencyBinding(targetClass, proxy)
  }
*/
  private def newDelegatingProxy(component: SuperviseTypedActor): DependencyBinding = {
    component.target.getConstructor(Array[Class[_]](): _*).setAccessible(true)
    val interfaceClass = if (component.intf.isDefined) component.intf.get
                         else throw new IllegalActorStateException("No interface for TypedActor specified")
    val implementationClass = component.target
    val timeout = component.timeout

    val actorRef = Actor.actorOf(TypedActor.newTypedActor(implementationClass))

    actorRef.timeout = timeout
    if (component.dispatcher.isDefined) actorRef.dispatcher = component.dispatcher.get
    val typedActor = actorRef.actorInstance.get.asInstanceOf[TypedActor]

    val proxy = Proxy.newInstance(Array(interfaceClass), Array(typedActor), true, false)

    AspectInitRegistry.register(
      proxy,
<<<<<<< HEAD
      AspectInit(interfaceClass, typedActor, actorRef, timeout))
=======
      AspectInit(interfaceClass, typedActor, actorRef, None, timeout))
>>>>>>> 9706d17a
    typedActor.initialize(proxy)
    actorRef.start()

    supervised ::= Supervise(actorRef, component.lifeCycle)

    typedActorRegistry.put(interfaceClass, (proxy, typedActor, component))
    new DependencyBinding(interfaceClass, proxy)
  }

  override def inject: TypedActorConfiguratorBase = synchronized {
    if (injector ne null) throw new IllegalActorStateException("inject() has already been called on this configurator")
    injector = Guice.createInjector(modules)
    this
  }

  override def supervise: TypedActorConfiguratorBase = synchronized {
    if (injector eq null) inject
    supervisor = Some(TypedActor.supervise(faultHandlingStrategy, supervised))
    this
  }

  /**
   * Add additional services to be wired in.
   * <pre>
   * typedActorConfigurator.addExternalGuiceModule(new AbstractModule {
   *   protected void configure() {
   *     bind(Foo.class).to(FooImpl.class).in(Scopes.SINGLETON);
   *     bind(BarImpl.class);
   *     link(Bar.class).to(BarImpl.class);
   *     bindConstant(named("port")).to(8080);
   *   }})
   * </pre>
   */
  def addExternalGuiceModule(module: Module): TypedActorConfiguratorBase  = synchronized {
    modules.add(module)
    this
  }

  def getGuiceModules: java.util.List[Module] = modules

  def reset = synchronized {
    modules = new java.util.ArrayList[Module]
    typedActorRegistry = new HashMap[Class[_], Tuple3[AnyRef, AnyRef, SuperviseTypedActor]]
    methodToUriRegistry = new HashMap[Method, String]
    injector = null
    faultHandlingStrategy = NoFaultHandlingStrategy
  }

  def stop = synchronized {
    if (supervisor.isDefined) supervisor.get.shutdown
  }
}
<|MERGE_RESOLUTION|>--- conflicted
+++ resolved
@@ -116,11 +116,7 @@
 
     AspectInitRegistry.register(
       proxy,
-<<<<<<< HEAD
       AspectInit(interfaceClass, typedActor, actorRef, timeout))
-=======
-      AspectInit(interfaceClass, typedActor, actorRef, None, timeout))
->>>>>>> 9706d17a
     typedActor.initialize(proxy)
     actorRef.start()
 
